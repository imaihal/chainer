language: python

cache:
  - pip
  - ccache

matrix:
  include:
    - os: linux
      python: "2.7"
    - os: linux
      python: "3.4"
    - os: linux
      python: "3.5.1"

    - os: osx
      language: generic
      env:
      - PYTHON_VERSION=2.7.10
      - PYENV_ROOT=~/.pyenv
      - PATH=$PYENV_ROOT/shims:$PATH:$PYENV_ROOT/bin
    - os: osx
      language: generic
      env:
      - PYTHON_VERSION=3.4.3
      - PYENV_ROOT=~/.pyenv
      - PATH=$PYENV_ROOT/shims:$PATH:$PYENV_ROOT/bin
    - os: osx
      language: generic
      env:
      - PYTHON_VERSION=3.5.1
      - PYENV_ROOT=~/.pyenv
      - PATH=$PYENV_ROOT/shims:$PATH:$PYENV_ROOT/bin

before_install:
  - if [[ $TRAVIS_OS_NAME = "osx" ]]; then
      brew update >/dev/null;
      brew outdated pyenv || brew upgrade --quiet pyenv;
      brew install homebrew/boneyard/pyenv-pip-rehash;

      PYTHON_CONFIGURE_OPTS="--enable-unicode=ucs2" pyenv install -ks $PYTHON_VERSION;
      pyenv global $PYTHON_VERSION;
      python --version;

      brew install homebrew/science/hdf5;
    fi

install:
  - pip install -U pip wheel
  - python setup.py sdist
  - pip install dist/*.tar.gz
  - pip install h5py pillow
  - travis_wait pip install theano
  - pip install nose hacking mock
  - pip install autopep8

script:
  - flake8
  - autopep8 -r . --global-config .pep8 | tee check_autopep8
  - test ! -s check_autopep8
<<<<<<< HEAD
=======
  - PYTHONWARNINGS='ignore::FutureWarning,module::DeprecationWarning' nosetests -a '!gpu,!slow' --with-doctest tests/install_tests
>>>>>>> 0248eee5
  - cd tests
  - PYTHONWARNINGS='ignore::FutureWarning,module::DeprecationWarning' nosetests -a '!gpu,!slow' --with-doctest chainer_tests
  - if [[ $TRAVIS_OS_NAME == "linux" ]]; then
      cd ..;
      READTHEDOCS=True python setup.py develop;
    fi

sudo: false

addons:
  apt:
    packages:
      - gfortran
      - libhdf5-serial-dev
      - liblapack-dev<|MERGE_RESOLUTION|>--- conflicted
+++ resolved
@@ -58,10 +58,6 @@
   - flake8
   - autopep8 -r . --global-config .pep8 | tee check_autopep8
   - test ! -s check_autopep8
-<<<<<<< HEAD
-=======
-  - PYTHONWARNINGS='ignore::FutureWarning,module::DeprecationWarning' nosetests -a '!gpu,!slow' --with-doctest tests/install_tests
->>>>>>> 0248eee5
   - cd tests
   - PYTHONWARNINGS='ignore::FutureWarning,module::DeprecationWarning' nosetests -a '!gpu,!slow' --with-doctest chainer_tests
   - if [[ $TRAVIS_OS_NAME == "linux" ]]; then
