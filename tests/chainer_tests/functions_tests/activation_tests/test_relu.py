--- conflicted
+++ resolved
@@ -104,13 +104,10 @@
         return functions.relu(x)
 
     def test_call_cudnn_forward(self):
-<<<<<<< HEAD
+        default_func = cuda.cupy.cudnn.activation_forward
         with chainer.using_config('use_cudnn', self.use_cudnn):
-            if cuda.cudnn.cudnn.getVersion() >= 4000:
-                patch = 'cupy.cudnn.cudnn.activationForward_v4'
-            else:
-                patch = 'cupy.cudnn.cudnn.activationForward_v3'
-            with mock.patch(patch) as func:
+            with mock.patch('cupy.cudnn.activation_forward') as func:
+                func.side_effect = default_func
                 self.forward()
                 self.assertEqual(func.called, self.expect)
 
@@ -118,29 +115,11 @@
         with chainer.using_config('use_cudnn', self.use_cudnn):
             y = self.forward()
             y.grad = self.gy
-            if cuda.cudnn.cudnn.getVersion() >= 4000:
-                patch = 'cupy.cudnn.cudnn.activationBackward_v4'
-            else:
-                patch = 'cupy.cudnn.cudnn.activationBackward_v3'
-            with mock.patch(patch) as func:
+            default_func = cuda.cupy.cudnn.activation_backward
+            with mock.patch('cupy.cudnn.activation_backward') as func:
+                func.side_effect = default_func
                 y.backward()
                 self.assertEqual(func.called, self.expect)
-=======
-        default_func = cuda.cupy.cudnn.activation_forward
-        with mock.patch('cupy.cudnn.activation_forward') as func:
-            func.side_effect = default_func
-            self.forward()
-            self.assertEqual(func.called, self.expect)
-
-    def test_call_cudnn_backward(self):
-        y = self.forward()
-        y.grad = self.gy
-        default_func = cuda.cupy.cudnn.activation_backward
-        with mock.patch('cupy.cudnn.activation_backward') as func:
-            func.side_effect = default_func
-            y.backward()
-            self.assertEqual(func.called, self.expect)
->>>>>>> 0248eee5
 
 
 testing.run_module(__name__, __file__)