--- conflicted
+++ resolved
@@ -28,16 +28,10 @@
                         numpy.sum(numpy.exp(self.ln_var))) * 0.5
 
     def check_gaussian_kl_divergence(self, mean, ln_var):
-<<<<<<< HEAD
         if self.variable_wrap:
             mean = chainer.Variable(mean)
             ln_var = chainer.Variable(ln_var)
-        actual = cuda.to_cpu(vae.gaussian_kl_divergence(mean, ln_var).data)
-=======
-        m = chainer.Variable(mean)
-        v = chainer.Variable(ln_var)
         actual = cuda.to_cpu(F.gaussian_kl_divergence(m, v).data)
->>>>>>> 7f8ea1ed
         testing.assert_allclose(self.expect, actual)
 
     @condition.retry(3)
@@ -67,18 +61,11 @@
         self.expect = - (numpy.sum(self.x * numpy.log(p)) +
                          numpy.sum((1 - self.x) * numpy.log(1 - p)))
 
-<<<<<<< HEAD
     def check_bernoulli_nll(self, x, y):
         if self.variable_wrap:
             x = chainer.Variable(x)
             y = chainer.Variable(y)
-        actual = cuda.to_cpu(vae.bernoulli_nll(x, y).data)
-=======
-    def check_bernoulli_nll(self, x_data, y_data):
-        x = chainer.Variable(x_data)
-        y = chainer.Variable(y_data)
         actual = cuda.to_cpu(F.bernoulli_nll(x, y).data)
->>>>>>> 7f8ea1ed
         testing.assert_allclose(self.expect, actual)
 
     @condition.retry(3)
@@ -113,20 +100,12 @@
                        0.5 * numpy.sum(self.ln_var) +
                        numpy.sum(x_d * x_d / var) * 0.5)
 
-<<<<<<< HEAD
     def check_gaussian_nll(self, x, mean, ln_var):
         if self.variable_wrap:
             x = chainer.Variable(x)
             mean = chainer.Variable(mean)
             ln_var = chainer.Variable(ln_var)
-        actual = cuda.to_cpu(vae.gaussian_nll(x, mean, ln_var).data)
-=======
-    def check_gaussian_nll(self, x_data, mean_data, ln_var_data):
-        x = chainer.Variable(x_data)
-        mean = chainer.Variable(mean_data)
-        ln_var = chainer.Variable(ln_var_data)
         actual = cuda.to_cpu(F.gaussian_nll(x, mean, ln_var).data)
->>>>>>> 7f8ea1ed
         testing.assert_allclose(self.expect, actual)
 
     @condition.retry(3)
