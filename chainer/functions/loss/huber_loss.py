import numpy

from chainer import cuda
from chainer import function
from chainer.utils import type_check


def _as_mat(x, n_batch_axes):
    if x.ndim == 2:
        return x
    elif n_batch_axes < 1:
        raise ValueError('n_batch_axes should be greater than 0 but {} '
                         'was given.'.format(n_batch_axes))
    elif n_batch_axes == 1:
        return x.reshape(len(x), -1)
    elif n_batch_axes < x.ndim:
        x.reshape(x.shape[:n_batch_axes] + (-1,))
    else:
        raise ValueError('n_batch_axes should be less than x.ndim but {} '
                         'was given.'.format(n_batch_axes))


class HuberLoss(function.Function):

<<<<<<< HEAD
    def __init__(self, delta, n_batch_axes=1):
=======
    def __init__(self, delta, reduce='sum_along_second_axis'):
>>>>>>> 52b2a320
        self.delta = delta
        self.n_batch_axes = n_batch_axes

        if reduce not in ('sum_along_second_axis', 'no'):
            raise ValueError(
                "only 'sum_along_second_axis' and 'no' are valid "
                "for 'reduce', but '%s' is given" % reduce)
        self.reduce = reduce

    def check_type_forward(self, in_types):
        type_check.expect(in_types.size() == 2)
        type_check.expect(
            in_types[0].dtype == numpy.float32,
            in_types[1].dtype == numpy.float32,
            in_types[0].shape == in_types[1].shape
        )

    def forward(self, inputs):
        xp = cuda.get_array_module(*inputs)
        x0, x1 = inputs
        self.diff = x0 - x1
        y = xp.square(self.diff)
        mask = y > (self.delta ** 2)
        y -= mask * xp.square(abs(self.diff) - self.delta)
        y *= 0.5
        if self.reduce == 'sum_along_second_axis':
            return y.sum(axis=1),
        else:
            return y,

    def backward(self, inputs, gy):
        xp = cuda.get_array_module(*inputs)
        mask = xp.abs(self.diff) <= self.delta

        gx = xp.where(mask, self.diff, self.delta * xp.sign(self.diff))
        gy_ = gy[0]
        if self.reduce == 'sum_along_second_axis':
            gy_ = gy_.reshape(gy[0].shape + (1,) * (self.diff.ndim - 1))
        gx = gy_ * gx
        return gx, -gx


<<<<<<< HEAD
def huber_loss(x, t, delta, n_batch_axes=1):
=======
def huber_loss(x, t, delta, reduce='sum_along_second_axis'):
>>>>>>> 52b2a320
    """Loss function which is less sensitive to outliers in data than MSE.

        .. math::
            a = x - t

        and

        .. math::
            L_{\\delta}(a) = \\left \\{ \\begin{array}{cc}
            \\frac{1}{2} a^2 & {\\rm if~|a| \\leq \\delta} \\\\
            \\delta (|a| - \\frac{1}{2} \\delta) & {\\rm otherwise,}
            \\end{array} \\right.

        The output is a variable whose value depends on the value of
        the option ``reduce``. If it is ``'no'``, it holds the elementwise
        loss values. If it is ``'sum_along_second_axis'``, loss values are
        summed up along the second axis (i.e. ``axis=1``).

    Args:
        x (~chainer.Variable): Input variable.
            The shape of ``x`` should be (:math:`N`, :math:`K`).
        t (~chainer.Variable): Target variable for regression.
            The shape of ``t`` should be (:math:`N`, :math:`K`).
        delta (float): Constant variable for huber loss function
            as used in definition.
        reduce (str): Reduction option. Its value must be either
            ``'sum_along_second_axis'`` or ``'no'``. Otherwise,
            :class:`ValueError` is raised.

    Returns:
        ~chainer.Variable:
            A variable object holding a scalar array of the
            huber loss :math:`L_{\\delta}`.
            If ``reduce`` is ``'no'``, the output variable holds array
            whose shape is same as one of (hence both of) input variables.
            If it is ``'sum_along_second_axis'``, the shape of the array
            is same as the input variables, except the second axis is removed.

    See:
        `Huber loss - Wikipedia <https://en.wikipedia.org/wiki/Huber_loss>`_.

    """
<<<<<<< HEAD
    return HuberLoss(delta=delta, n_batch_axes=n_batch_axes)(x, t)
=======
    return HuberLoss(delta=delta, reduce=reduce)(x, t)
>>>>>>> 52b2a320
<|MERGE_RESOLUTION|>--- conflicted
+++ resolved
@@ -22,11 +22,7 @@
 
 class HuberLoss(function.Function):
 
-<<<<<<< HEAD
-    def __init__(self, delta, n_batch_axes=1):
-=======
-    def __init__(self, delta, reduce='sum_along_second_axis'):
->>>>>>> 52b2a320
+    def __init__(self, delta, n_batch_axes=1, reduce='sum_along_second_axis'):
         self.delta = delta
         self.n_batch_axes = n_batch_axes
 
@@ -69,11 +65,7 @@
         return gx, -gx
 
 
-<<<<<<< HEAD
-def huber_loss(x, t, delta, n_batch_axes=1):
-=======
-def huber_loss(x, t, delta, reduce='sum_along_second_axis'):
->>>>>>> 52b2a320
+def huber_loss(x, t, delta, n_batch_axes=1, reduce='sum_along_second_axis'):
     """Loss function which is less sensitive to outliers in data than MSE.
 
         .. math::
@@ -116,8 +108,4 @@
         `Huber loss - Wikipedia <https://en.wikipedia.org/wiki/Huber_loss>`_.
 
     """
-<<<<<<< HEAD
-    return HuberLoss(delta=delta, n_batch_axes=n_batch_axes)(x, t)
-=======
-    return HuberLoss(delta=delta, reduce=reduce)(x, t)
->>>>>>> 52b2a320
+    return HuberLoss(delta=delta, n_batch_axes=n_batch_axes, reduce=reduce)(x, t)